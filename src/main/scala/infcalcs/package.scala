--- conflicted
+++ resolved
@@ -2,15 +2,6 @@
   type Pair[T] = (T, T)
   type DRData = Pair[List[Double]]
   type Weight = (List[Double], String)
-<<<<<<< HEAD
-  type RegData = (List[Double], List[ConstructedTable], 
-      List[ConstructedTable], List[String])
-  type RegDataMult = (List[Double], List[ConstructedTable], 
-      List[List[ConstructedTable]], List[String])
-  type Prt = List[List[Double]]
-  type Parameters = (Map[String, Option[List[Double]]], Map[String, Int], 
-      Map[String, String])
-=======
   type RegData =
     (List[Double], List[ConstructedTable], List[ConstructedTable], List[String])
   type RegDataMult =
@@ -19,5 +10,4 @@
   type Prt = List[List[Double]]
   type Parameters =
     (Map[String, Option[List[Double]]], Map[String, Int], Map[String, String])
->>>>>>> a2b3f0ce
 }