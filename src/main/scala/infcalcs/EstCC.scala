--- conflicted
+++ resolved
@@ -1,24 +1,15 @@
 package infcalcs
 
-<<<<<<< HEAD
-import CTBuild._
-import EstimateMI._
-import EstimateCC._
-import TreeDef._
-import IOFile._
 import OtherFuncs.updateParameters
 import cern.jet.random.engine.MersenneTwister
-=======
 import EstimateCC.{ uniWeight, biWeight, getResultsMult, calcWithWeightsMult }
 import CTBuild.getBinDelims
-import IOFile.loadPairList
+import IOFile.{ loadPairList, importParameters }
 import TreeDef.Tree
 import EstimateMI.genEstimatesMult
->>>>>>> 0fe97b59
 
 object EstCC extends App {
 
-<<<<<<< HEAD
   //initialize PRNG
   val rEngine = new MersenneTwister
 
@@ -49,15 +40,6 @@
 
   //list of bin pairs
   val bins = EstimateMI.genBins(signalBins, responseBins)
-=======
-  // three arguments required: file, column for signal values, column for response values
-  val inF = args(0)
-  val col1: Int = args(1).toInt
-  val col2: Int = args(2).toInt
-
-  // use above parameters to extract data from file
-  val p = loadPairList(inF, (col1, col2))
->>>>>>> 0fe97b59
 
   // build list of weight pairs (unimodal and bimodal) given a list of bin sizes specified in 'InfConfig.scala'
   val w: List[Pair[List[Weight]]] = {
@@ -73,14 +55,9 @@
   // function to add string to an original string 
   def addLabel(s: Option[String], l: String): Option[String] = s flatMap (x => Some(x ++ l))
 
-<<<<<<< HEAD
   // calculate and output estimated mutual information values given calculated weights
 
   val outF = Some(stringParameters("filePrefix"))
-=======
-  // calculate estimated mutual information values given calculated weights
-  // also outputs mutual information estimates per bin number for post hoc analysis
->>>>>>> 0fe97b59
   val ccMult =
     ((for (n <- 0 until w.length) yield {
       List(getResultsMult(calcWithWeightsMult(uw(n), p), addLabel(outF, "_u_s" + bins.unzip._1.distinct(n))),
