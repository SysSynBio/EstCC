--- conflicted
+++ resolved
@@ -39,38 +39,6 @@
   }
 
   /**
-<<<<<<< HEAD
-   * Utility function which partitions a list into specific sublists
-   * as assigned by a list of integers
-   * 
-   * @param es list denoting number of elements per bin
-   * @param ls list of all elements
-   * @return partitioning of ls into sublists denoting bins
-   */
-  def buildPartList(es: List[Int], ls: List[Double]): List[List[Double]] = {
-    if (es.isEmpty) Nil
-    else (ls take es.head) :: buildPartList(es.tail, ls drop es.head)
-  }
-
-  /**
-   * Returns binary tree giving the values delimiting the bounds of each bin.
-   *
-   * The tree returned by this function has numBins nodes; the value
-   * associated with each node represents the maximum data value contained in
-   * that bin, ie, the upper inclusive bin bound.
-   *
-   * @param v The list of doubles to be partitioned.
-   * @param numBins The number of bins to divide the list into.
-   * @return Binary tree containing the maximum value in each bin.
-   */
-  def getBinDelims(v: List[Double], numBins: Int): Tree = {
-    val delimList = partitionList(v, numBins) map (_.max)
-    buildTree(buildOrderedNodeList(delimList))
-  }
-
-  /**
-=======
->>>>>>> 690e3b36
    * Returns the index of the bin for insertion of a value into the table.
    *
    * This function is used to populate the contingency table once the bin
@@ -182,18 +150,9 @@
   /**
    * Method for constructing contingency table from a set of n-dim data points
    *
-<<<<<<< HEAD
-   * @param eng optional engine for table randomization
-   * @param pl The dose-response data.
-   * @param nb The numbers of bins to use for the rows and columns of the table.
-   * @param rd Binary tree giving bounds of the row bins.
-   * @param cd Binary tree giving bounds of the column bins.
-   * @param weights List specifying the input weights, or None for no weighting.
-=======
    * @param data container for dose-response data
    * @param nb one-dimensional bin numbers for row and column values resp.
    * @param weights pair of weights for varying signal distribution
->>>>>>> 690e3b36
    *
    * @return contingency table for ordered pair data points
    */
@@ -511,19 +470,6 @@
     seed: Int,
     wts: Option[Weight] = None): RegDataMult = {
 
-<<<<<<< HEAD
-    //determines row/column bin delimiters
-    val rowDelims: Tree = EstCC.listParameters("signalValues") match {
-      case None => getBinDelims(pl._1, bt._1)
-      case Some(l) => TreeDef.buildTree(TreeDef.buildOrderedNodeList(l))
-    }
-    val colDelims: Tree = EstCC.listParameters("responseValues") match {
-      case None => getBinDelims(pl._2, bt._2)
-      case Some(l) => TreeDef.buildTree(TreeDef.buildOrderedNodeList(l))
-    }
-
-=======
->>>>>>> 690e3b36
     val engine = new MersenneTwister(seed)
 
     // generates data with subSample method
@@ -958,11 +904,7 @@
       // Filter to make sure weights are applied to correct set of signal bins
     } yield EstimateMI.genEstimatesMult(pl,
       EstCC.bins filter (x =>
-<<<<<<< HEAD
-        x._1 == w._1.length), (EstCC.rEngine.raw() * 1000000).toInt, Some(w))
-=======
         x._1 == w._1.length), OtherFuncs.genSeed(EstCC.rEngine), Some(w))
->>>>>>> 690e3b36
   }
 
   /**
