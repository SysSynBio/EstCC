--- conflicted
+++ resolved
@@ -63,12 +63,8 @@
       }
     }
 
-<<<<<<< HEAD
-    val ct = if (randomize) addValues(table, myShuffle(pl._1, EstCC.rEngine) zip pl._2) else addValues(table, pl._1 zip pl._2)
-=======
     // builds table given randomization parameter
-    val ct = if (randomize) addValues(table, OtherFuncs.myShuffle(pl._1, rEngine) zip pl._2) else addValues(table, pl._1 zip pl._2)
->>>>>>> 0fe97b59
+    val ct = if (randomize) addValues(table, OtherFuncs.myShuffle(pl._1, EstCC.rEngine) zip pl._2) else addValues(table, pl._1 zip pl._2)
 
     // applies weights if present and produces instance of contingency table data structure
     weights match {
@@ -100,11 +96,7 @@
     if (frac == 1.0) pl
     else {
       val numToTake = (frac * pl._1.length).toInt
-<<<<<<< HEAD
-      val shuffledPairs = myShuffle(pl._1 zip pl._2, EstCC.rEngine)
-=======
-      val shuffledPairs = OtherFuncs.myShuffle(pl._1 zip pl._2, rEngine)
->>>>>>> 0fe97b59
+      val shuffledPairs = OtherFuncs.myShuffle(pl._1 zip pl._2, EstCC.rEngine)
       (shuffledPairs take numToTake).sortBy(_._1).unzip
     }
 
@@ -180,24 +172,6 @@
 
     def invSS(f: Double) = 1 / (f * pl._1.length)
 
-    // determines row/column bin delimiters
-    val rowDelims: Tree = if (signalTree.isEmpty) getBinDelims(pl._1, bt._1) else signalTree
-    val colDelims: Tree = if (responseTree.isEmpty) getBinDelims(pl._2, bt._2) else responseTree
-
-    def roundFrac(d: Double) = "%.2f" format d
-    val invFracs = fracList map invSS
-    
-    // generates data with jackknife method
-    val subSamples = fracList map (x => jackknife(x, pl))
-    val tables = subSamples map (x => buildTable(!rand)(x, bt, rowDelims, colDelims, wts))
-    val randTables = for (n <- 0 until numRandTables) yield subSamples map (x => buildTable(rand)(x, bt, rowDelims, colDelims, wts))
-
-    val l = wts match {
-      case None => "n"
-      case Some((wtList, tag)) => tag
-    }
-
-<<<<<<< HEAD
     //determines row/column bin delimiters
     val rowDelims: Tree = EstCC.listParameters("signalValues") match {
       case None => getBinDelims(pl._1, bt._1)
@@ -207,7 +181,20 @@
       case None => getBinDelims(pl._2, bt._2)
       case Some(l) => TreeDef.buildTree(TreeDef.buildOrderedNodeList(l))
     }
-=======
+
+    def roundFrac(d: Double) = "%.2f" format d
+    val invFracs = fracList map invSS
+
+    // generates data with jackknife method
+    val subSamples = fracList map (x => jackknife(x, pl))
+    val tables = subSamples map (x => buildTable(false)(x, bt, rowDelims, colDelims, wts))
+    val randTables = for (n <- 0 until numRandTables) yield subSamples map (x => buildTable(true)(x, bt, rowDelims, colDelims, wts))
+
+    val l = wts match {
+      case None => "n"
+      case Some((wtList, tag)) => tag
+    }
+
     val tags = for {
       f <- (0 until fracList.length).toList
       if (fracList(f) < 1.0)
@@ -220,31 +207,39 @@
   // same purpose as buildDataMult, but uses alternate resampling method
   def bDMAlt(bt: Pair[Int])(pl: DRData, wts: Option[Weight] = None): RegDataMult = {
 
+    val numReps = EstCC.numParameters("repsPerFraction")
+    val fracList = ({
+      for {
+        f <- EstCC.listParameters("sampleFractions").get
+        n <- 0 until numReps
+      } yield f
+    } :+ 1.0).toList
+
     def invSS(f: Double) = 1 / (f * pl._1.length)
 
-    // determines row/column bin delimiters
-    val rowDelims: Tree = if (signalTree.isEmpty) getBinDelims(pl._1, bt._1) else signalTree
-    val colDelims: Tree = if (responseTree.isEmpty) getBinDelims(pl._2, bt._2) else responseTree
->>>>>>> 0fe97b59
+    //determines row/column bin delimiters
+    val rowDelims: Tree = EstCC.listParameters("signalValues") match {
+      case None => getBinDelims(pl._1, bt._1)
+      case Some(l) => TreeDef.buildTree(TreeDef.buildOrderedNodeList(l))
+    }
+    val colDelims: Tree = EstCC.listParameters("responseValues") match {
+      case None => getBinDelims(pl._2, bt._2)
+      case Some(l) => TreeDef.buildTree(TreeDef.buildOrderedNodeList(l))
+    }
 
     // generates data with subSample method
-    val table = buildTable(!rand)(pl, bt, rowDelims, colDelims, wts)
-    val randTable = buildTable(rand)(pl, bt, rowDelims, colDelims, wts)
+    val table = buildTable(false)(pl, bt, rowDelims, colDelims, wts)
+    val randTable = buildTable(true)(pl, bt, rowDelims, colDelims, wts)
     val subSamples = fracList map (x => subSample(x, table))
     val randSubSamples = for (n <- 0 until numRandTables) yield fracList map (x => subSample(x, randTable))
 
     def roundFrac(d: Double) = "%.2f" format d
     val invFracs = fracList map invSS
-<<<<<<< HEAD
-    val tables = subSamples map (x => buildTable(false)(x, bt, rowDelims, colDelims, wts))
-    val randTables = for (n <- 0 until numRandTables) yield subSamples map (x => buildTable(true)(x, bt, rowDelims, colDelims, wts))
-=======
 
     val l = wts match {
       case None => "n"
       case Some((wtList, tag)) => tag
     }
->>>>>>> 0fe97b59
 
     val tags = for {
       f <- (0 until fracList.length).toList
@@ -319,11 +314,7 @@
       // determines if estimate is biased given mutual information of randomized data
       @tailrec def bFilter(plt: List[Pair[Double]], numTrue: Int): Boolean = {
         if (plt.isEmpty) numTrue >= numTablesForCutoff
-<<<<<<< HEAD
         else if (plt.head._1 - plt.head._2 <= EstCC.numParameters("cutoffValue")) bFilter(plt.tail, numTrue + 1)
-=======
-        else if (plt.head._1 - plt.head._2 <= MIRandCutoff) bFilter(plt.tail, numTrue + 1)
->>>>>>> 0fe97b59
         else bFilter(plt.tail, numTrue)
       }
       l filter (x => bFilter(x._2, 0))
@@ -334,21 +325,13 @@
 
 }
 
-<<<<<<< HEAD
 object EstimateCC {
-  import MathFuncs._
-  import EstimateMI._
+  import LowProb.testWeights
 
   //is the signal distributed logarithmically
   val logSpace = EstCC.stringParameters("logSpace").toBoolean
 
-  // given a function, finds the difference in its application on two numbers
-=======
-object EstimateCC extends InfConfig {
-  import LowProb.testWeights
-
   // given a function, finds the difference in its evaluation of two numbers
->>>>>>> 0fe97b59
   def calcWeight(func: Double => Double, lb: Double, hb: Double): Double = func(hb) - func(lb)
 
   /*
@@ -407,13 +390,9 @@
       m2 <- (minMuDiff + m1 until maxVal by minMuDiff).toList
     } yield (m1, m2)
 
-<<<<<<< HEAD
-    // add sigma and relative contribution pairs
+    // add sigma values and relative contributions from the two Gaussians for each mu pair
     val bSigListMin = 1.0 / EstCC.numParameters("biSigmaNumber").toDouble
     val bRelCont = EstCC.listParameters("biPeakWeights").get map (x => (x, 1 - x))
-=======
-    // add sigma values and relative contributions from the two Gaussians for each mu pair
->>>>>>> 0fe97b59
     val wtParams: List[(Pair[Double], Pair[Double], Pair[Double])] = for {
       p <- mp
       s <- (bSigListMin until 1.0 by bSigListMin).toList map (x => (x * maxSD(p, minVal), x * maxSD(p, maxVal)))
@@ -450,12 +429,7 @@
   def calcWithWeightsMult(weights: List[Weight], pl: DRData) =
     for {
       w <- weights
-<<<<<<< HEAD
-      // filter to make sure weights and row numbers are identical
-    } yield genEstimatesMult(pl, EstCC.bins filter (x => x._1 == w._1.length), Some(w))
-=======
       // filter to make sure weights are applied to correct set of signal bins
-    } yield EstimateMI.genEstimatesMult(pl, bins filter (x => x._1 == w._1.length), Some(w))
->>>>>>> 0fe97b59
+    } yield EstimateMI.genEstimatesMult(pl, EstCC.bins filter (x => x._1 == w._1.length), Some(w))
 
 }