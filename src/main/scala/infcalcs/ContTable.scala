package infcalcs

import IOFile.importData

// contingency table
trait ContTable {
  val rows: Int
  val cols: Int

  //due to weighting scheme, this number may be 0 leading to NaN in output
  lazy val numSamples: Double = (table map (x => x.sum)).sum

  //table and transposed table
  val table: Vector[Vector[Int]]
  lazy val ttable: Vector[Vector[Int]] = table.transpose

  //vector converted to probability
  def probVect: Vector[Int] => Double = l => l.sum / numSamples

  //returns entropy term given a probability
<<<<<<< HEAD
  def eTerm(prob: Double): Double = 
    if (prob == 0) 0 
    else prob * MathFuncs.logb(2)(prob)

  //marginal entropy of 2D table
  def margEntropy(t: Vector[Vector[Int]]): Double = 
    -(t map probVect map eTerm).sum
  
=======
  def eTerm(prob: Double): Double =
    if (prob == 0) 0
    else prob * MathFuncs.logb(2)(prob)

  //marginal entropy of 2D table
  def margEntropy(t: Vector[Vector[Int]]): Double =
    -(t map probVect map eTerm).sum

>>>>>>> a2b3f0ce
  //conditional entropy of 2D table
  def condEntropy(t: Vector[Vector[Int]]): Double = {
    val trans = t.transpose
    val probs: Vector[Double] = trans map probVect
<<<<<<< HEAD
    val entList: Vector[Double] = 
=======
    val entList: Vector[Double] =
>>>>>>> a2b3f0ce
      trans map MathFuncs.freqToProb map (r => -(r map eTerm).sum)
    (for (p <- 0 until probs.length) yield probs(p) * entList(p)).sum
  }

  //various entropies for columns and rows
  lazy val margRowEntropy: Double = margEntropy(table)
  lazy val margColEntropy: Double = margEntropy(ttable)

  lazy val condRowEntropy: Double = condEntropy(table)
  lazy val condColEntropy: Double = condEntropy(ttable)

  //mutual information calculated via entropies
  lazy val mutualInformation: Double = margRowEntropy - condRowEntropy
<<<<<<< HEAD
  
  // transfer efficiency (amount of information transmitted normalized 
  // by the maximum possible information transfer
  // i.e. the marginal entropy of the input distribution
=======

  //transfer efficiency (amount of information transmitted normalized by the
  //maximum possible information transfer, i.e. the marginal entropy of the
  //input distribution
>>>>>>> a2b3f0ce
  lazy val transferEfficiency: Double = mutualInformation / margRowEntropy

  //equates two contingency tables
  override def equals(ct: Any): Boolean = ct match {
    case that: ContTable => this.table == that.table
    case _ => false
  }

  //writes a contingency table to file (space-delimited columns)
  def tableToFile(f: String) = {
<<<<<<< HEAD
    val writer = 
=======
    val writer =
>>>>>>> a2b3f0ce
      new java.io.BufferedWriter(new java.io.FileWriter(new java.io.File(f)))
    val lines = for (r <- table) yield (r map (x => x + " "))
    for (l <- lines) {
      writer.write(l.mkString(" ").trim())
      writer.newLine()
    }
    writer.flush()
    writer.close()
  }
}

//class for reading contingency tables from a file
class ImportedTable(fileName: String) extends ContTable {
  lazy val rows: Int = table.length
  lazy val cols: Int = if (table.isEmpty) 0 else table(0).length
<<<<<<< HEAD
  lazy val table: Vector[Vector[Int]] = 
=======
  lazy val table: Vector[Vector[Int]] =
>>>>>>> a2b3f0ce
    importData(fileName) map (x => x map (y => y.toInt))
}

//class for building a contingency table from scratch
class ConstructedTable(v: Vector[Vector[Int]]) extends ContTable {
  lazy val rows = table.length
  lazy val cols = if (table.isEmpty) 0 else table(0).length
  lazy val table = v

  //neat printing of contingency table to stdout
  override def toString = (for (x <- v) yield (x mkString " ")).mkString("\n")
}<|MERGE_RESOLUTION|>--- conflicted
+++ resolved
@@ -18,7 +18,6 @@
   def probVect: Vector[Int] => Double = l => l.sum / numSamples
 
   //returns entropy term given a probability
-<<<<<<< HEAD
   def eTerm(prob: Double): Double = 
     if (prob == 0) 0 
     else prob * MathFuncs.logb(2)(prob)
@@ -27,25 +26,11 @@
   def margEntropy(t: Vector[Vector[Int]]): Double = 
     -(t map probVect map eTerm).sum
   
-=======
-  def eTerm(prob: Double): Double =
-    if (prob == 0) 0
-    else prob * MathFuncs.logb(2)(prob)
-
-  //marginal entropy of 2D table
-  def margEntropy(t: Vector[Vector[Int]]): Double =
-    -(t map probVect map eTerm).sum
-
->>>>>>> a2b3f0ce
   //conditional entropy of 2D table
   def condEntropy(t: Vector[Vector[Int]]): Double = {
     val trans = t.transpose
     val probs: Vector[Double] = trans map probVect
-<<<<<<< HEAD
-    val entList: Vector[Double] = 
-=======
     val entList: Vector[Double] =
->>>>>>> a2b3f0ce
       trans map MathFuncs.freqToProb map (r => -(r map eTerm).sum)
     (for (p <- 0 until probs.length) yield probs(p) * entList(p)).sum
   }
@@ -59,17 +44,10 @@
 
   //mutual information calculated via entropies
   lazy val mutualInformation: Double = margRowEntropy - condRowEntropy
-<<<<<<< HEAD
-  
-  // transfer efficiency (amount of information transmitted normalized 
-  // by the maximum possible information transfer
-  // i.e. the marginal entropy of the input distribution
-=======
 
   //transfer efficiency (amount of information transmitted normalized by the
   //maximum possible information transfer, i.e. the marginal entropy of the
   //input distribution
->>>>>>> a2b3f0ce
   lazy val transferEfficiency: Double = mutualInformation / margRowEntropy
 
   //equates two contingency tables
@@ -80,11 +58,7 @@
 
   //writes a contingency table to file (space-delimited columns)
   def tableToFile(f: String) = {
-<<<<<<< HEAD
-    val writer = 
-=======
     val writer =
->>>>>>> a2b3f0ce
       new java.io.BufferedWriter(new java.io.FileWriter(new java.io.File(f)))
     val lines = for (r <- table) yield (r map (x => x + " "))
     for (l <- lines) {
@@ -100,11 +74,7 @@
 class ImportedTable(fileName: String) extends ContTable {
   lazy val rows: Int = table.length
   lazy val cols: Int = if (table.isEmpty) 0 else table(0).length
-<<<<<<< HEAD
-  lazy val table: Vector[Vector[Int]] = 
-=======
   lazy val table: Vector[Vector[Int]] =
->>>>>>> a2b3f0ce
     importData(fileName) map (x => x map (y => y.toInt))
 }
 
