package infcalcs

<<<<<<< HEAD
import java.io.BufferedWriter
import java.io.FileWriter
import java.io.File
import scala.io.Source.fromFile

object IOFile {
=======
object IOFile extends InfConfig {
>>>>>>> 0fe97b59

  import java.io.BufferedWriter
  import java.io.FileWriter
  import java.io.File
  import scala.io.Source.fromFile
  
  // loads 2D table from file (doubles)
  def importData(f: String): Vector[Vector[Double]] = {
    val readData = fromFile(f).getLines
    for {
      l <- readData.toVector
      if (!l.startsWith("#"))
    } yield (l.split("\\s") map (x => x.toDouble)).toVector
  }
  
  def importParameters(f: String): List[Pair[String]] = {
    val readData = fromFile(f).getLines
    val splitData = (for (l <- readData.toVector) yield l.split('\t')).toList
    splitData map (x => (x(0), x(1)))
  }

  // loads pair of lists from file
  def loadPairList(f: String, cols: Pair[Int] = (0, 1)): DRData = {
    val d = importData(f)
    if (d.isEmpty) (Nil, Nil)
    else {
      val u = (d map (v => (v(cols._1), v(cols._2)))).unzip
      (u._1.toList, u._2.toList)
    }
  }

  // loads multiple list pairs
  def loadSeries(cvs: List[Double], pop: Boolean, kd: Int): List[(DRData, Double)] = {
    val outputDir = EstCC.stringParameters("directory")
    val pref = outputDir + { if (pop) "pc" else "sc" }
    val fileNames = cvs map (x => pref + "_sig_" + kd + "_" + x + ".dat")
    for (x <- (0 until fileNames.length).toList) yield (loadPairList(fileNames(x)), cvs(x))
  }

  // writes list of pairs to 2-column file
  def pairToFile(l: DRData, f: String) = {
    val writer = new BufferedWriter(new FileWriter(new File(f)))
    val xy = l._1 zip l._2
    for (p <- xy) {
      writer.write(p._1 + " " + p._2)
      writer.newLine()
    }
    writer.flush()
    writer.close()
  }

  // print regression data to file
  def regDataToFile(d: (List[Double], List[Double], List[Double]), f: String) = {
    val writer = new BufferedWriter(new FileWriter(new File(f)))
    for (i <- (0 until d._1.length).toList) {
      writer.write(s"${d._1(i)} ${d._2(i)} ${d._3(i)}")
      writer.newLine()
    }
    writer.flush()
    writer.close()
  }

  // writes list of mutual information estimates to file
  def estimatesToFileMult(d: List[(Pair[Int], List[Pair[Double]])], f: String): Unit = {
    val numRandTables = EstCC.numParameters("numRandom")
    val writer = new BufferedWriter(new FileWriter(new File(f)))
    val rands = (0 until numRandTables).toList map (x => ("\tMIRand " + x + "\tSDRand " + x))
    writer.write("# rBins\tcBins\tMI\tSD" + rands.mkString)
    writer.newLine()
    val lines = for (x <- d) yield s"${x._1._1} ${x._1._2} ${x._2.head._1} ${x._2.head._2} " + (x._2.tail map (y => s"${y._1} ${y._2}")).mkString(" ")
    for (l <- lines) {
      writer.write(l)
      writer.newLine()
    }
    writer.flush()
    writer.close()

  }
}<|MERGE_RESOLUTION|>--- conflicted
+++ resolved
@@ -1,15 +1,6 @@
 package infcalcs
 
-<<<<<<< HEAD
-import java.io.BufferedWriter
-import java.io.FileWriter
-import java.io.File
-import scala.io.Source.fromFile
-
 object IOFile {
-=======
-object IOFile extends InfConfig {
->>>>>>> 0fe97b59
 
   import java.io.BufferedWriter
   import java.io.FileWriter
