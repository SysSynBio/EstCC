--- conflicted
+++ resolved
@@ -31,22 +31,6 @@
 
 ### CONFIGURATION
 
-<<<<<<< HEAD
-Channel capacity calculation parameters are present in the 
-`src/main/scala/infcalcs/InfConfig.scala` file 
-
-### OUTPUT
-
-The output is recorded in a series of files containing the estimated mutual
-information for a particular signal distribution (uniform, unimodal, or
-bimodal). Each file is identified by the signal distribution type (n, u, or
-b) as well as the number of signal bins and an index tracking the particular
-signal distribution (i.e. `out_n_0.dat` or `out_u_s19_5.dat`). Contained
-in each space-delimited file is the number of signal bins, the number of response bins, the
-estimated mutual information, its 95% confidence interval and the 
-estimated mutual information and confidence interval for a series of randomizations
-of the data set.
-=======
 Default channel capacity calculation parameters are present in both the 
 `src/main/scala/infcalcs/InfConfig.scala` file and the example `params.txt` 
 file.  As mentioned previously, these values can be changed upon introduction 
@@ -76,4 +60,15 @@
 throw an Exception if, for example, the string "hello" is passed to the parameter
 governing the number of data randomizations to consider. The file `params.txt`
 contains all possible parameters and their associated default values
->>>>>>> 8940d400
+
+### OUTPUT
+
+The output is recorded in a series of files containing the estimated mutual
+information for a particular signal distribution (uniform, unimodal, or
+bimodal). Each file is identified by the signal distribution type (n, u, or
+b) as well as the number of signal bins and an index tracking the particular
+signal distribution (i.e. `out_n_0.dat` or `out_u_s19_5.dat`). Contained
+in each space-delimited file is the number of signal bins, the number of response bins, the
+estimated mutual information, its 95% confidence interval and the 
+estimated mutual information and confidence interval for a series of randomizations
+of the data set.